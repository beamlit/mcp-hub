package cmd

import (
	"log"
	"os"

<<<<<<< HEAD
	"github.com/beamlit/mcp-hub/internal/builder"
	"github.com/beamlit/mcp-hub/internal/errors"
	"github.com/beamlit/mcp-hub/internal/hub"
=======
	"github.com/blaxel-ai/mcp-hub/internal/catalog"
	"github.com/blaxel-ai/mcp-hub/internal/docker"
	"github.com/blaxel-ai/mcp-hub/internal/git"
	"github.com/blaxel-ai/mcp-hub/internal/hub"
	"github.com/blaxel-ai/mcp-hub/internal/smithery"
>>>>>>> 2a10151e
	"github.com/spf13/cobra"
)

var importCmd = &cobra.Command{
	Use:   "import",
	Short: "Import MCPs from a config file",
	Long:  `import is a CLI tool to import MCPs from a config file`,
	Run:   runImport,
}

func init() {
	importCmd.Flags().StringVarP(&configPath, "config", "c", "hub", "The path to the config files")
	importCmd.Flags().BoolVarP(&push, "push", "p", false, "Push the images to the registry")
	importCmd.Flags().StringVarP(&registry, "registry", "r", "ghcr.io/blaxel-ai/hub", "The registry to push the images to")
	importCmd.Flags().StringVarP(&mcp, "mcp", "m", "", "The MCP to import, if not provided, all MCPs will be imported")
	importCmd.Flags().StringVarP(&tag, "tag", "t", "latest", "The tag to use for the image")
	importCmd.Flags().BoolVarP(&debug, "debug", "d", false, "Enable debug mode, will not save the catalog")
	importCmd.Flags().BoolVarP(&ukc, "ukc", "u", false, "Enable UKC mode, push image to UKC")
	rootCmd.AddCommand(importCmd)
}

func runImport(cmd *cobra.Command, args []string) {
	hub := hub.Hub{}
	errors.HandleError("read config file", hub.Read(configPath))
	errors.HandleError("validate config file", hub.ValidateWithDefaultValues())

	buildInstance := builder.NewBuild(tag, registry, debug)
	// defer buildInstance.Clean()

	for name, repository := range hub.Repositories {
		if mcp != "" && mcp != name {
			continue
		}
		c, err := buildInstance.CloneRepository(name, repository)
		if err != nil {
			log.Printf("Failed to process repository %s: %v", name, err)
			os.Exit(1)
		}
		if repository.Disabled {
			log.Printf("Skipping disabled repository %s for build and deploy", name)
			continue
		}
		err = buildInstance.Build(name, repository)
		if err != nil {
			log.Printf("Failed to build image for repository %s: %v", name, err)
			os.Exit(1)
		}
		if push {
			err = buildInstance.Push(name, repository)
			if err != nil {
				log.Printf("Failed to push image for repository %s: %v", name, err)
				os.Exit(1)
			}
		}
<<<<<<< HEAD
		if ukc {
			err = buildInstance.BuildAndPushUKC(name, repository)
			if err != nil {
				log.Printf("Failed to build image for repository %s: %v", name, err)
				os.Exit(1)
			}
=======
	}

	return nil
}

func setupTempDirectory() {
	os.RemoveAll(tmpDir)
	handleError("create temp directory", os.MkdirAll(tmpDir, 0755))
	os.RemoveAll(catalog.CatalogDir)
	handleError("create catalog directory", os.MkdirAll(catalog.CatalogDir, 0755))
}

func manageDeps(repository *hub.Repository) []string {
	deps := []string{
		"npm install -g pnpm",
		"pnpm install https://github.com/blaxel-ai/supergateway",
	}
	switch repository.PackageManager {
	case hub.PackageManagerAPK:
		if !repository.HasNPM {
			return append([]string{"apk add --no-cache node npm git"}, deps...)
>>>>>>> 2a10151e
		}
		if !debug {
			errors.HandleError("save catalog", c.Save())
		}
	}
}<|MERGE_RESOLUTION|>--- conflicted
+++ resolved
@@ -4,17 +4,9 @@
 	"log"
 	"os"
 
-<<<<<<< HEAD
-	"github.com/beamlit/mcp-hub/internal/builder"
-	"github.com/beamlit/mcp-hub/internal/errors"
-	"github.com/beamlit/mcp-hub/internal/hub"
-=======
-	"github.com/blaxel-ai/mcp-hub/internal/catalog"
-	"github.com/blaxel-ai/mcp-hub/internal/docker"
-	"github.com/blaxel-ai/mcp-hub/internal/git"
+	"github.com/blaxel-ai/mcp-hub/internal/builder"
+	"github.com/blaxel-ai/mcp-hub/internal/errors"
 	"github.com/blaxel-ai/mcp-hub/internal/hub"
-	"github.com/blaxel-ai/mcp-hub/internal/smithery"
->>>>>>> 2a10151e
 	"github.com/spf13/cobra"
 )
 
@@ -69,36 +61,12 @@
 				os.Exit(1)
 			}
 		}
-<<<<<<< HEAD
 		if ukc {
 			err = buildInstance.BuildAndPushUKC(name, repository)
 			if err != nil {
 				log.Printf("Failed to build image for repository %s: %v", name, err)
 				os.Exit(1)
 			}
-=======
-	}
-
-	return nil
-}
-
-func setupTempDirectory() {
-	os.RemoveAll(tmpDir)
-	handleError("create temp directory", os.MkdirAll(tmpDir, 0755))
-	os.RemoveAll(catalog.CatalogDir)
-	handleError("create catalog directory", os.MkdirAll(catalog.CatalogDir, 0755))
-}
-
-func manageDeps(repository *hub.Repository) []string {
-	deps := []string{
-		"npm install -g pnpm",
-		"pnpm install https://github.com/blaxel-ai/supergateway",
-	}
-	switch repository.PackageManager {
-	case hub.PackageManagerAPK:
-		if !repository.HasNPM {
-			return append([]string{"apk add --no-cache node npm git"}, deps...)
->>>>>>> 2a10151e
 		}
 		if !debug {
 			errors.HandleError("save catalog", c.Save())
