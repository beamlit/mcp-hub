package cmd

import (
	"encoding/json"
	"fmt"
	"log"
	"os"

<<<<<<< HEAD
	"github.com/beamlit/mcp-hub/internal/builder"
	"github.com/beamlit/mcp-hub/internal/errors"
	"github.com/beamlit/mcp-hub/internal/hub"
=======
	"github.com/blaxel-ai/mcp-hub/internal/hub"
>>>>>>> 2a10151e
	"github.com/joho/godotenv"
	"github.com/spf13/cobra"
)

var catalogCmd = &cobra.Command{
	Use:   "catalog",
	Short: "Show a MCP server configuration",
	Long:  `catalog is a CLI tool to show a MCP server configuration`,
	Run:   runCatalog,
}

func init() {
<<<<<<< HEAD
	catalogCmd.Flags().StringVarP(&configPath, "config", "c", "hub", "The path to the config files")
=======
	catalogCmd.Flags().StringVarP(&configPath, "config", "c", "", "The path to the config files")
	catalogCmd.Flags().BoolVarP(&push, "push", "p", false, "Push the images to the registry")
	catalogCmd.Flags().StringVarP(&registry, "registry", "r", "ghcr.io/blaxel-ai/hub", "The registry to push the images to")
>>>>>>> 2a10151e
	catalogCmd.Flags().StringVarP(&mcp, "mcp", "m", "", "The MCP to import, if not provided")
	catalogCmd.Flags().StringVarP(&tag, "tag", "t", "latest", "The tag to use for the image")
	catalogCmd.Flags().StringVarP(&registry, "registry", "r", "ghcr.io/beamlit/mcp-hub", "The registry to use for the image")
	rootCmd.AddCommand(catalogCmd)
}

func runCatalog(cmd *cobra.Command, args []string) {
	// Load .env file if it exists
	if err := godotenv.Load(); err != nil {
		log.Printf("Warning: No .env file found or error loading it: %v", err)
	}

	if mcp == "" {
		log.Printf("MCP is required")
		os.Exit(1)
	}

	fmt.Printf("Start catalog for %s\n", mcp)
	hub := hub.Hub{}
	errors.HandleError("read config file", hub.Read(configPath))
	errors.HandleError("validate config file", hub.ValidateWithDefaultValues())

	repository := hub.Repositories[mcp]
	buildInstance := builder.NewBuild(tag, registry, true)
	defer buildInstance.Clean()
	c, err := buildInstance.CloneRepository(mcp, repository)
	if err != nil {
		log.Printf("Failed to process repository %s: %v", mcp, err)
		os.Exit(1)
	}
	artifact := c.Artifacts[0]
	json, _ := json.MarshalIndent(artifact, "", "  ")
	fmt.Printf("%s", string(json))
}<|MERGE_RESOLUTION|>--- conflicted
+++ resolved
@@ -6,13 +6,9 @@
 	"log"
 	"os"
 
-<<<<<<< HEAD
-	"github.com/beamlit/mcp-hub/internal/builder"
-	"github.com/beamlit/mcp-hub/internal/errors"
-	"github.com/beamlit/mcp-hub/internal/hub"
-=======
+	"github.com/blaxel-ai/mcp-hub/internal/builder"
+	"github.com/blaxel-ai/mcp-hub/internal/errors"
 	"github.com/blaxel-ai/mcp-hub/internal/hub"
->>>>>>> 2a10151e
 	"github.com/joho/godotenv"
 	"github.com/spf13/cobra"
 )
@@ -25,16 +21,10 @@
 }
 
 func init() {
-<<<<<<< HEAD
 	catalogCmd.Flags().StringVarP(&configPath, "config", "c", "hub", "The path to the config files")
-=======
-	catalogCmd.Flags().StringVarP(&configPath, "config", "c", "", "The path to the config files")
-	catalogCmd.Flags().BoolVarP(&push, "push", "p", false, "Push the images to the registry")
-	catalogCmd.Flags().StringVarP(&registry, "registry", "r", "ghcr.io/blaxel-ai/hub", "The registry to push the images to")
->>>>>>> 2a10151e
 	catalogCmd.Flags().StringVarP(&mcp, "mcp", "m", "", "The MCP to import, if not provided")
 	catalogCmd.Flags().StringVarP(&tag, "tag", "t", "latest", "The tag to use for the image")
-	catalogCmd.Flags().StringVarP(&registry, "registry", "r", "ghcr.io/beamlit/mcp-hub", "The registry to use for the image")
+	catalogCmd.Flags().StringVarP(&registry, "registry", "r", "ghcr.io/blaxel-ai/mcp-hub", "The registry to use for the image")
 	rootCmd.AddCommand(catalogCmd)
 }
 
