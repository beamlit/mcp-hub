package builder

import (
	"context"
	"encoding/json"
	"fmt"
	"os"
	"path/filepath"
	"strings"

	"github.com/beamlit/mcp-hub/internal/docker"
	"github.com/beamlit/mcp-hub/internal/files"
	"github.com/beamlit/mcp-hub/internal/hub"
)

func GetImageName(name string, tag string) string {
	if os.Getenv("BL_ENV") == "prod" {
		return fmt.Sprintf("prod/%s:%s", strings.ToLower(name), tag)
	} else {
		return fmt.Sprintf("dev/%s:%s", strings.ToLower(name), tag)
	}
}

func (b *Build) Build(name string, repository *hub.Repository) error {
	switch repository.Language {
	case "typescript":
		err := b.prepareTypescript(name, repository)
		if err != nil {
			return fmt.Errorf("prepare typescript: %w", err)
		}
	case "python":
		err := b.preparePython(name, repository)
		if err != nil {
			return fmt.Errorf("prepare python: %w", err)
		}
	default:
		return fmt.Errorf("unsupported language: %s", repository.Language)
	}

	buildArgs := map[string]string{}
	if repository.BasePath != "" {
		buildArgs["BUILD_PATH"] = "/" + repository.BasePath
	}
	if repository.DistPath != "" {
		buildArgs["DIST_PATH"] = repository.DistPath
	}
	err := docker.BuildImage(context.Background(), b.registry, GetImageName(name, b.tag), repository.Path, buildArgs)
	if err != nil {
		return fmt.Errorf("build image: %w", err)
	}

	return nil
}

func (b *Build) preparePython(name string, repository *hub.Repository) error {
	srcPath := repository.Path
	if repository.SrcPath != "" {
		srcPath = filepath.Join(repository.Path, repository.SrcPath)
	}
	err := files.CopyFile("envs/python/Dockerfile", filepath.Join(repository.Path, "Dockerfile"))
	if err != nil {
		return fmt.Errorf("copy dockerfile: %w", err)
	}
	err = files.CopyFile("envs/python/transport.py", filepath.Join(srcPath, "transport.py"))
	if err != nil {
		return fmt.Errorf("copy transport.py: %w", err)
	}
	err = files.AddLineToStartOfFile(
		filepath.Join(srcPath, "__init__.py"),
		"from .transport import websocket_server",
	)
	if err != nil {
		return fmt.Errorf("add line to start of file: %w", err)
	}
	err = files.CreateFileIfNotExists(
		filepath.Join(srcPath, "__main__.py"),
		"from . import main\n\nif __name__ == '__main__':\n    main()",
	)
	if err != nil {
		return fmt.Errorf("create file: %w", err)
	}

	// Replace ${ENTRYPOINT} with specific Python entrypoint in Dockerfile
	dockerfilePath := filepath.Join(repository.Path, "Dockerfile")
	dockerfileContent, err := os.ReadFile(dockerfilePath)
	if err != nil {
		return fmt.Errorf("read dockerfile: %w", err)
	}

<<<<<<< HEAD
	if len(repository.Entrypoint) == 0 {
=======
	if repository.Entrypoint == "" {
>>>>>>> d9c37204
		return fmt.Errorf("entrypoint is not set, required for python")
	}
	newContent := strings.ReplaceAll(
		string(dockerfileContent),
		"${ENTRYPOINT}",
<<<<<<< HEAD
		fmt.Sprintf("\"%s\"", strings.Join(repository.Entrypoint, "\", \"")),
=======
		fmt.Sprintf("\"%s\"", strings.Join(strings.Split(repository.Entrypoint, " "), "\", \"")),
>>>>>>> d9c37204
	)

	err = os.WriteFile(dockerfilePath, []byte(newContent), 0644)
	if err != nil {
		return fmt.Errorf("write dockerfile: %w", err)
	}
	return nil
}

func (b *Build) prepareTypescript(name string, repository *hub.Repository) error {
	basePath := repository.Path
	if repository.BasePath != "" {
		basePath = filepath.Join(repository.Path, repository.BasePath)
	}

	srcPath := repository.Path
	if repository.SrcPath != "" {
		srcPath = filepath.Join(repository.Path, repository.SrcPath)
	}

	packageJson, err := os.ReadFile(filepath.Join(basePath, "package.json"))
	if err != nil {
		return fmt.Errorf("read package.json: %w", err)
	}
	type PackageJson struct {
		Type string `json:"type"`
	}
	var pj PackageJson
	err = json.Unmarshal(packageJson, &pj)
	if err != nil {
		return fmt.Errorf("unmarshal package.json: %w", err)
	}

	err = files.CopyFile("envs/typescript/Dockerfile", filepath.Join(repository.Path, "Dockerfile"))
	if err != nil {
		return fmt.Errorf("copy dockerfile: %w", err)
	}
	if pj.Type == "module" {
		err = files.CopyMergeDir("envs/typescript/esm", srcPath)
	} else {
		return fmt.Errorf("unsupported package.json type: %s, only module is supported", pj.Type)
	}
	if err != nil {
		return fmt.Errorf("copy overrides: %w", err)
	}
	return nil
}<|MERGE_RESOLUTION|>--- conflicted
+++ resolved
@@ -87,21 +87,13 @@
 		return fmt.Errorf("read dockerfile: %w", err)
 	}
 
-<<<<<<< HEAD
-	if len(repository.Entrypoint) == 0 {
-=======
 	if repository.Entrypoint == "" {
->>>>>>> d9c37204
 		return fmt.Errorf("entrypoint is not set, required for python")
 	}
 	newContent := strings.ReplaceAll(
 		string(dockerfileContent),
 		"${ENTRYPOINT}",
-<<<<<<< HEAD
-		fmt.Sprintf("\"%s\"", strings.Join(repository.Entrypoint, "\", \"")),
-=======
 		fmt.Sprintf("\"%s\"", strings.Join(strings.Split(repository.Entrypoint, " "), "\", \"")),
->>>>>>> d9c37204
 	)
 
 	err = os.WriteFile(dockerfilePath, []byte(newContent), 0644)
