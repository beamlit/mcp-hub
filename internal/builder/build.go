--- conflicted
+++ resolved
@@ -66,16 +66,13 @@
 	if repository.DistPath != "" {
 		buildArgs["DIST_PATH"] = repository.DistPath
 	}
-<<<<<<< HEAD
-	fmt.Printf("Building image: %s\n with args: %v\n", GetImageName(name, b.tag), buildArgs)
-=======
 	if repository.Entrypoint != "" {
 		buildArgs["ENTRYPOINT"] = repository.Entrypoint
 	}
 	if repository.Package != "" {
 		buildArgs["PACKAGE"] = repository.Package
 	}
->>>>>>> a36038bd
+	fmt.Printf("Building image: %s\n with args: %v\n", GetImageName(name, b.tag), buildArgs)
 	err := docker.BuildImage(context.Background(), b.registry, GetImageName(name, b.tag), repository.Path, buildArgs)
 	if err != nil {
 		return fmt.Errorf("build image: %w", err)
