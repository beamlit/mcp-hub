package hub

import (
	"errors"
	"fmt"
	"os"
	"path/filepath"
	"reflect"
	"strings"

	"github.com/beamlit/mcp-hub/internal/smithery"
	"gopkg.in/yaml.v2"
)

type Hub struct {
	Repositories map[string]*Repository `yaml:"repositories"`
}

type PackageManager string

const (
	PackageManagerAPK PackageManager = "apk"
	PackageManagerAPT PackageManager = "apt"
)

type Repository struct {
	Repository      string                   `yaml:"repository" mandatory:"false"`
	Path            string                   `yaml:"path" mandatory:"false"`
	BasePath        string                   `yaml:"basePath" mandatory:"false" default:""`
	SrcPath         string                   `yaml:"srcPath" mandatory:"false" default:"src"`
	DistPath        string                   `yaml:"distPath" mandatory:"false" default:"dist"`
<<<<<<< HEAD
	Entrypoint      []string                 `yaml:"entrypoint" mandatory:"false"`
=======
	Entrypoint      string                   `yaml:"entrypoint" mandatory:"false"`
>>>>>>> d9c37204
	Smithery        *smithery.SmitheryConfig `yaml:"smithery" mandatory:"false"`
	Language        string                   `yaml:"language" mandatory:"false" default:"typescript"`
	PackageManager  PackageManager           `yaml:"packageManager" mandatory:"false" default:"apk"`
	DoNotShow       []string                 `yaml:"doNotShow" mandatory:"false"`
	HasNPM          bool                     `yaml:"hasNPM" mandatory:"false" default:"true"`
	Branch          string                   `yaml:"branch" mandatory:"false" default:"main"`
	URL             string                   `yaml:"url" mandatory:"false"`
	DisplayName     string                   `yaml:"displayName" mandatory:"true"`
	Icon            string                   `yaml:"icon" mandatory:"true"`
	Disabled        bool                     `yaml:"disabled" mandatory:"false" default:"false"`
	Description     string                   `yaml:"description" mandatory:"true"`
	LongDescription string                   `yaml:"longDescription" mandatory:"true"`
	Enterprise      bool                     `yaml:"enterprise" mandatory:"false" default:"false"`
	ComingSoon      bool                     `yaml:"comingSoon" mandatory:"false" default:"false"`
	Secrets         []string                 `yaml:"secrets" mandatory:"false"`
	HiddenSecrets   []string                 `yaml:"hiddenSecrets" mandatory:"false"`
	OAuth           *OAuth                   `yaml:"oauth" mandatory:"false"`
	Integration     string                   `yaml:"integration" mandatory:"false"`
	Tags            []string                 `yaml:"tags"`
	Categories      []string                 `yaml:"categories"`
}

type OAuth struct {
	Type   string   `yaml:"type"`
	Scopes []string `yaml:"scopes"`
}

func (h *Hub) Read(path string) error {
	h.Repositories = make(map[string]*Repository)
	files, err := os.ReadDir(path)
	if err != nil {
		return err
	}

	for _, file := range files {
		if file.IsDir() {
			continue
		}

		yamlFile, err := os.ReadFile(filepath.Join(path, file.Name()))
		if err != nil {
			return err
		}

		var repo Repository
		if err := yaml.Unmarshal(yamlFile, &repo); err != nil {
			return err
		}

		// Use filename without extension as repository name
		name := strings.TrimSuffix(file.Name(), filepath.Ext(file.Name()))
		h.Repositories[name] = &repo
	}
	return nil
}

// ValidateWithDefaultValues validates the hub and applies default values to empty fields
// This is useful to validate the hub before running the import command
func (h *Hub) ValidateWithDefaultValues() error {
	if h.Repositories == nil {
		return errors.New("repositories is required")
	}

	var errs []error

	for name, repository := range h.Repositories {
		// Use reflection to validate struct tags
		v := reflect.ValueOf(repository).Elem() // Get the element the pointer refers to
		t := v.Type()

		for i := 0; i < t.NumField(); i++ {
			field := t.Field(i)
			value := v.Field(i)

			// Check mandatory fields
			if mandatory, ok := field.Tag.Lookup("mandatory"); ok && mandatory == "true" {
				if value.IsZero() {
					errs = append(errs, fmt.Errorf("field %s is required in repository %s", field.Name, name))
				}
			}

			// Apply default values for empty fields
			if defaultVal, ok := field.Tag.Lookup("default"); ok && value.IsZero() {
				switch value.Kind() {
				case reflect.String:
					value.SetString(defaultVal)
				case reflect.Bool:
					value.SetBool(defaultVal == "true")
				}
			}
		}
	}

	return errors.Join(errs...)
}<|MERGE_RESOLUTION|>--- conflicted
+++ resolved
@@ -29,11 +29,7 @@
 	BasePath        string                   `yaml:"basePath" mandatory:"false" default:""`
 	SrcPath         string                   `yaml:"srcPath" mandatory:"false" default:"src"`
 	DistPath        string                   `yaml:"distPath" mandatory:"false" default:"dist"`
-<<<<<<< HEAD
-	Entrypoint      []string                 `yaml:"entrypoint" mandatory:"false"`
-=======
 	Entrypoint      string                   `yaml:"entrypoint" mandatory:"false"`
->>>>>>> d9c37204
 	Smithery        *smithery.SmitheryConfig `yaml:"smithery" mandatory:"false"`
 	Language        string                   `yaml:"language" mandatory:"false" default:"typescript"`
 	PackageManager  PackageManager           `yaml:"packageManager" mandatory:"false" default:"apk"`
