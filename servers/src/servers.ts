--- conflicted
+++ resolved
@@ -1,12 +1,7 @@
 import { infos as awsS3Infos, list as awsS3List, call as awsS3ToolCall } from './aws-s3';
 import { infos as awsSESInfos, list as awsSESLList, call as awsSESToolCall } from './aws-ses';
-<<<<<<< HEAD
-import { infos as beamlitSearchInfos, list as beamlitSearchList, call as beamlitSearchToolCall } from './beamlit-search';
-import { infos as braveInfos, list as braveList, call as braveToolCall } from './brave-search';
-=======
 import { infos as blaxelSearchInfos, list as blaxelSearchList, call as blaxelSearchToolCall } from './blaxel-search';
 import { infos as braveInfos, list as braveList, call as braveToolCall } from './brave';
->>>>>>> adbecbbe
 import { infos as cloudflareInfos, list as cloudflareList, call as cloudflareToolCall } from './cloudflare';
 import { infos as dalleInfos, list as dalleList, call as dalleToolCall } from './dall-e';
 import { infos as githubInfos, list as githubList, call as githubToolCall } from './github';
