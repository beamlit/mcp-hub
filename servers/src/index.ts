import { McpServer } from "@modelcontextprotocol/sdk/server/mcp.js";
import { StdioServerTransport } from "@modelcontextprotocol/sdk/server/stdio.js";
import { program } from 'commander';
<<<<<<< HEAD
import { mcpServers } from './servers.js';
import { MCPServer } from "./types.js";
import { transformInZodSchema } from './utils.js';
=======
import { mcpServers } from './servers';
import { MCPServer } from "./types";
import { transformInZodSchema } from './utils';

>>>>>>> ea993ddd
program
  .version('1.0.0')
  .command('start <name>')
  .description('Start the MCP Hub')
  .action(async (name: string) => {
    // Create an MCP server
	const mcpServer = mcpServers[name] as unknown as MCPServer;
	if (!mcpServer) {
		console.error(`Server ${name} not found`);
		return;
	}

	const server = new McpServer({
		name: name,
		version: "1.0.0"
	});

	const tools = await mcpServer.list()

	for (const tool of tools.tools) {
		const zodSchema = transformInZodSchema(tool.inputSchema.properties);
		server.tool(tool.name, tool.description, zodSchema, async (argsSchema) => {
			const config: Record<string, string> = {};
			const secrets: Record<string, string> = {};

			console.log(process.env);

			if (mcpServer.infos) {
				const infos = await mcpServer.infos()
				if (!infos) {
					console.error(`Server ${name} infos not found`);
					return {
						content: [],
						isError: true
					}
				}

				for (const key in infos.form.config) {
					transformKeyInEnVarName(key)
					config[key] = process.env[transformKeyInEnVarName(key)] || '';
				}
				for (const key in infos.form.secrets) {
					console.log(transformKeyInEnVarName(key));

					secrets[key] = process.env[transformKeyInEnVarName(key)] || '';
				}
			}

			const requestBody = JSON.stringify({
				name: tool.name,
				arguments: argsSchema
			});

			const request = new Request("http://nothing.com", {
				method: "POST",
				body: requestBody
			});

			const response = await mcpServer.call(request, config, secrets);
			return {
				content: response.content,
				isError: response.isError
			};
		});
	}
    // Start receiving messages on stdin and sending messages on stdout
    const transport = new StdioServerTransport();
    await server.connect(transport);
})

function transformKeyInEnVarName(key: string) {
	// apiKey -> API_KEY
	return key.replace(/([A-Z])/g, '_$1').toUpperCase();
}

program.parse(process.argv[2].split(' '));<|MERGE_RESOLUTION|>--- conflicted
+++ resolved
@@ -1,16 +1,10 @@
 import { McpServer } from "@modelcontextprotocol/sdk/server/mcp.js";
 import { StdioServerTransport } from "@modelcontextprotocol/sdk/server/stdio.js";
 import { program } from 'commander';
-<<<<<<< HEAD
-import { mcpServers } from './servers.js';
-import { MCPServer } from "./types.js";
-import { transformInZodSchema } from './utils.js';
-=======
 import { mcpServers } from './servers';
 import { MCPServer } from "./types";
 import { transformInZodSchema } from './utils';
 
->>>>>>> ea993ddd
 program
   .version('1.0.0')
   .command('start <name>')
